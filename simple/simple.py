import abc
from profile import *
from constants import *
from elements import find_element_by_AZ, find_element_by_name, Co56, Fe56
import numpy as np


__whatami__ = 'Simple supernova atmospheres.'
__author__ = 'Danny Goldstein <dgold@berkeley.edu>'
__all__ = ['StratifiedAtmosphere', 'Atmosphere']

class _AtmosphereBase(object):

    __metaclass__ = abc.ABCMeta

    def _indexof(self, element):
        """The index of element `element` in the species array `spec`."""
        return self.spec.index(element)

    @abc.abstractproperty
    def interior_thermal_energy(self):
        pass

    @abc.abstractproperty
    def spec(self):
        pass

    @abc.abstractproperty
    def nzones(self):
        pass

    @abc.abstractproperty
    def comp(self):
        pass

    @abc.abstractproperty
    def v_outer(self):
        pass

    @abc.abstractproperty
    def rho_Msun_km3(self):
        pass

    @abc.abstractproperty
    def interior_mass(self):
        pass

    @abc.abstractproperty
    def texp(self):
        pass

    @property
    def kinetic_energy_erg(self):
        density = self.rho_g_cm3
        velint = (self.velocity(kind='outer')**5 - self.velocity(kind='inner')**5) / 5.
        velint *= KM_CM**5 * self.texp**3
        return (0.5 * velint * density * 4 * np.pi).sum()
    
    @property
    def vol_cm3(self):
        vo = self.velocity(kind='outer')
        vi = self.velocity(kind='inner')
        vol = 4 * np.pi / 3 * (vo**3 - vi**3) * KM_CM**3 * self.texp**3
        return vol

    @property
    def vol_km3(self):
        return self.vol_cm3 / KM_CM**3

    @property
    def shell_mass(self):
        im = self.interior_mass
        return np.concatenate(([im[0]], im[1:] - im[:-1]))
    
    @property
    def shell_thermal_energy(self):
        ie = self.interior_thermal_energy
        return np.concatenate(([ie[0]], ie[1:] - ie[:-1]))

    @property
    def rho_g_cm3(self):
        return self.rho_Msun_km3 * MSUN_G / (KM_CM)**3

    @property
    def spec_mass(self):
        return self.shell_mass[:, None] * self.comp

    @property
    def nspec(self):
        return len(self.spec)

    @property
    def ejecta_mass(self):
        return self.interior_mass[-1]
    
    @property
    def thermal_energy(self):
        return self.interior_thermal_energy[-1]

    @property
    def T_K(self):
        return (self.shell_thermal_energy / self.vol_cm3 / A)**0.25

    def plot(self, show=True, thermal=False):
        
        try:
            import matplotlib.pyplot as plt
            from matplotlib.pyplot import cm
        except Exception as e:
            raise e 
        
        try:
            import seaborn as sns
        except:
            sb = False
        else:
            sb = True

        if sb:
            sns.set_style('ticks')
        
        if thermal: 
            fig, axarr = plt.subplots(nrows=3,ncols=2,figsize=(8.5,11))
        else:
            fig, axarr = plt.subplots(nrows=2,ncols=2, figsize=(9.5,8.5))
        
        colors = ['b','g','r','purple','c','m','y','k','orange','indigo','violet']
        ls = ['-', '--', ':', '-.']
        styles = [{'color':c, 'ls':linestyle} for c in colors for linestyle in ls]

        ele = [elem.repr for elem in self.spec]
        vga = self.velocity(kind='average')
                    
        for row,name,style in zip(self.comp.T,ele,styles):
            axarr[0,0].semilogy(vga,row,label=name,**style)
        axarr[0,0].set_ylabel('mass fraction')
        axarr[0,0].set_ylim(1e-6,1)
        handles, labels = axarr[0,0].get_legend_handles_labels()
        axarr[0,0].set_xlabel('velocity (km/s)')
    
        for row,name,style in zip(self.comp.T,ele,styles):
            axarr[0,1].semilogy(self.interior_mass,row,label=name, **style)
        axarr[0,1].set_xlabel('interior mass (msun)')
        axarr[0,1].set_ylabel('mass fraction')
        axarr[0,1].set_ylim(1e-6,1)
        
        axarr[1,0].semilogy(vga,self.rho_g_cm3)
        axarr[1,0].set_ylabel('rho (g / cm3)')
        axarr[1,0].set_xlabel('velocity (km/s)')

        axarr[1,1].semilogy(self.interior_mass,self.rho_g_cm3)
        axarr[1,1].set_ylabel('rho (g / cm3)')
        axarr[1,1].set_xlabel('interior mass (msun)')

        if thermal:
            axarr[2,0].semilogy(vga, self.T_K)
            axarr[2,0].set_ylabel('T(K)')
            axarr[2,0].set_xlabel('velocity (km/s)')

            axarr[2,1].semilogy(self.interior_mass, 
                                np.cumsum(self.shell_thermal_energy))
            axarr[2,1].set_ylabel('cumulative thermal energy (erg)')
            axarr[2,1].set_xlabel('interior mass (msun)')
        
        for ax in axarr.ravel():
            ax.minorticks_on()
            
        for ax in axarr[:, 0]:
            ax.set_xscale('log')

        if sb:
            sns.despine()

        elenames = [e.repr for e in self.spec]
        elemasses = self.spec_mass.sum(axis=0)
        newlabels = [label + r' $(%.3f M_{\odot})$' % mass for label, mass \
                     in zip(labels, elemasses)]

        fig.tight_layout()
        fig.subplots_adjust(top=0.8)
        fig.legend(handles, newlabels, loc='upper left', ncol=5)

        if show:
            fig.show()
            
        return (fig, axarr)

    def write(self, outfile, padnico=True):
        # sedona6
        with open(outfile, 'w') as f:
            f.write('1D_sphere SNR\n')

            spec = self.spec
            comp = self.comp
            if padnico and Co56 not in spec:
                spec.append(Co56)
                comp = np.hstack((comp, np.zeros(comp.shape[0])))
            if padnico and Fe56 not in spec:
                spec.append(Fe56)
                comp = np.hstack((comp, np.zeros(comp.shape[0])))
            nspec = len(spec)
            
            f.write('%d %f %f %d\n' % (self.nzones, 
                                       self.velocity(kind='inner')[0] * KM_CM,
                                       self.texp,
                                       nspec))

            
            
            f.write(' '.join(['%d.%d' % (elem.Z, 
                                         elem.A) for elem in spec]) + '\n')
            v = self.velocity(kind='outer') * KM_CM
            for i in range(self.nzones):

                rho = self.rho_g_cm3[i]
                T = self.T_K[i]
<<<<<<< HEAD
                comps = self.comp[i]
                line = ['%e' % ff for ff in [v[i], rho, T] + comps.tolist()]
=======
                comps = comp[i]
                
                
                line = map(str, [v[i], rho, T] + comps.tolist())
                
>>>>>>> 2c452f87
                f.write(' '.join(line) + '\n')

    def velocity(self, kind='average'):
        """Zone radial velocities (km/s).

        Parameters:
        -----------

        kind, str: 'inner', 'outer', and 'average'

        """

        if kind == 'outer':
            return (self.v_outer / self.nzones) * \
                np.arange(1, self.nzones + 1)
        else:
            boundary_vels = np.concatenate((np.asarray([0.]),
                                               self.velocity(kind='outer')))
            if kind == 'average':
                return (boundary_vels[:-1] + boundary_vels[1:]) / 2.
            elif kind == 'inner':
                return boundary_vels[:-1]
            else:
                raise ValueError('kind must be one of inner, outer, average.')
            

class StratifiedAtmosphere(_AtmosphereBase):
    """A simple supernova atmosphere. Composed of one or more Layers."""

    def __init__(self, layers, masses, profile, nzones=100, v_outer=4.e4,
                 texp=86400., thermal_energy=0., thermal_profile=None):

        # state
        self.layers = layers
        self.profile = profile
        self.masses = masses
        self._thermal_energy = thermal_energy
        if thermal_profile is not None:
            self.thermal_energy_profile = thermal_profile
        else:
            self.thermal_energy_profile = Flat(v_outer)
        
        # parameters
        self._nzones = nzones
        self._v_outer = v_outer
        self._texp = texp

        # grid
        self.vgrid_outer = self.velocity(kind='outer') # km / s
        self.vgrid_inner = self.velocity(kind='inner') # km / s
        self.vgrid_avg   = self.velocity(kind='average') # km / s

        # enumerate unique elements in the atmosphere
        spec = [] 
        for layer in self.layers:
            spec += layer.abundances.keys()
        self._spec = sorted(set(spec), key=lambda ele: ele.weight)[::-1]
        
        # initialize composition array
        self._comp = np.zeros((self.nzones, self.nspec))
        self.fracs = np.zeros((self.nzones, len(self.layers)))

        radii = [0]
        for i in range(len(self.layers)):
            radii.append(radii[i] + self.masses[i])
        self.radii = np.asarray(radii[1:])
        self.edge_shells = map(self.interior_mass.searchsorted, self.radii)

        # if atmosphere does not contain >99% of the mass, raise an error
        if not self.profile.accuracy_criterion(self.v_outer, .99):
            raise ValueError('Model does not extend out far enough '
                             'in velocity space to capture all the '
                             'mass. Increase v_outer.')

        # Traverse the zones in reverse order. 
        for i in range(self.nzones):
            sm = self.shell_mass[i]
            isedge = np.asarray(self.edge_shells[:-1]) == i
            nedge = isedge[isedge].size
            if nedge == 0:
                # Pure layer
                bounds = [0] + self.edge_shells
                for j in range(len(self.layers)):
                    if bounds[j] <= i <= bounds[j+1]: # TODO: should one of these be strict?
                        self.fracs[i, j] = 1.
                        self._comp[i] = self._abun(self.fracs[i])

            else:
                # Transition layer

                # ending is the index of the layer that exists in
                # underlying zones that ends on entry into this zone.

                # starting is the index of the layer that first
                # appears in this zone.
                
                ending, kmax = np.argwhere(isedge)[[0, -1], 0]
                starting = kmax + 1

                nlayer = starting - ending + 1 # number of layers in this zone

                # The mass in the overlying zones of this zone's
                # topmost layer.
                prev_mass = sum([self._layermass(ending, l)
                                 for l in range(0, i)])

                # The mass in this zone of this zone's topmost layer.
                remaining_mass = self.masses[ending] - prev_mass

                # The fraction in this zone of this zone's topmost layer.
                self.fracs[i, ending] = remaining_mass / sm

                # The fractions of the other layers:
                for k in range(ending+1, starting)[::-1]:
                    self.fracs[i, k] = self.masses[k] / sm
                self.fracs[i, starting] = 1 - sum(self.fracs[i, ending:starting])
                self._comp[i] = self._abun(self.fracs[i])
                

    @property
    def spec(self):
        return self._spec

    @property
    def interior_mass(self):
        vo = self.velocity(kind='outer')
        return self.profile(vo) * sum(self.masses)
    
    @property
    def interior_thermal_energy(self):
        vo = self.velocity(kind='outer')
        return self._thermal_energy * self.thermal_energy_profile(vo)

    @property
    def comp(self):
        return self._comp

    @property
    def nzones(self):
        return self._nzones

    @property
    def v_outer(self):
        return self._v_outer

    @property
    def texp(self):
        return self._texp

    @property
    def rho_Msun_km3(self):
        return self.shell_mass / self.vol_km3            

    def _layermass(self, layerind, i):
        """The mass of layer `layer` in zone `i`."""
        return self.shell_mass[i] * self.fracs[i, layerind]

    def _abun(self, fracs):
        """Compute the composition array (mass fractions of each element, in
        the order of self.spec), of an atmospheric zone composed of
        `fracs` relative fractions of `layers` layers."""

        result = np.zeros(self.nspec)
        for layer, frac in zip(self.layers, fracs):
            for elem in layer.abundances:
                result[self._indexof(elem)] += layer.abundances[elem] * frac
        return result


class Atmosphere(_AtmosphereBase):

    @property
    def nzones(self):
        return len(self.rho_Msun_km3)

    @property
    def v_outer(self):
        return self._v_outer_array[-1]

    @property
    def texp(self):
        return self._texp

    @property
    def spec(self):
        return self._spec

    @property
    def rho_Msun_km3(self):
        return self._rho_Msun_km3

    @property
    def comp(self):
        return self._comp

    @property
    def interior_mass(self):
        return np.cumsum(self.rho_Msun_km3 * self.vol_km3)
    
    @property
    def interior_thermal_energy(self):
        return self._th_int

    def velocity(self, kind='average'):
        """Zone radial velocities (km/s).

        Parameters:
        -----------

        kind, str: 'inner', 'outer', and 'average'

        """
        
        if kind == 'outer':
            return self._v_outer_array
        elif kind == 'inner':
            outer = self._v_outer_array
            return np.concatenate(([0.], outer[:-1]))
        else:
            return 0.5 * (self.velocity(kind='inner') + self.velocity(kind='outer'))

    def __init__(self, spec, comp, dens, texp, v_outer_array, th_int):

        # state
        self._spec = spec
        self._rho_Msun_km3 = dens
        self._comp = comp
        self._v_outer_array = v_outer_array
        self._th_int = th_int

        # parameters
        self._texp = texp


class EjectaModelAtmosphere(Atmosphere):

    @classmethod
    def from_ken(cls, ejecta_model_fname):
        # midpoint convention
        # mass fractions

        with open(ejecta_model_fname, 'r') as f:
            labels = f.readline().split()
            spec = map(find_element_by_name, labels[4:])
            _ = f.readline() # skip next line
            data = np.genfromtxt(f)

        time = 10. # seconds, from ken (private communication)
        v_0 = 0.
        m_0 = 0.

        rho_Msun_km3 = []
        v_outer_km_s = []

        for row in data:
            v = row[1] / KM_CM
            m = row[0]
            dm = m - m_0
            shell_vol = 4 / 3. * np.pi * time**3 * (v**3 - v_0**3)
            rho = dm / shell_vol

            rho_Msun_km3.append(rho)
            v_outer_km_s.append(v)

            v_0 = v
            m_0 = m

        rho_Msun_km3 = np.asarray(rho_Msun_km3)
        v_outer_km_s = np.asarray(v_outer_km_s)

        T_K = 10**data[:, 3]
        comp = data[:, 4:]

        return cls(spec, comp, rho_Msun_km3, time, v_outer_km_s, T_K)

    @classmethod
    def from_sedona(cls, ejecta_model_fname):
        with open(ejecta_model_fname, 'r') as f:
            _ = f.readline() # skip first line
            nzones, v_inner_cm_s, texp, _ = f.readline().split()
            nzones = int(nzones)
            v_inner_km_s = float(v_inner_cm_s) / KM_CM
            texp = float(texp)

            if not np.isclose(v_inner_km_s, 0.):
                raise ValueError('Sedona model has v_inner < 0. Currently simple can only '
                                 'handle sedona models with v_inner == 0.')

            spec = [find_element_by_AZ(int(s.split('.')[1]), int(s.split('.')[0]))
                    for s in f.readline().split()]

            # read the rest of the data
            data = np.genfromtxt(f)

        # close the file
        if nzones != len(data):
            raise ValueError('badly formatted sedona model: nzones != number of data rows')

        v_outer_km_s = data[:, 0] / KM_CM
        rho_g_cm3 = data[:, 1]
        T_K = data[:, 2]
        comp = data[:, 3:]

        rho_Msun_km3 = rho_g_cm3 / MSUN_G * (KM_CM)**3

        return cls(spec, comp, rho_Msun_km3, texp, v_outer_km_s, T_K)

    def __init__(self, spec, comp, dens, texp, v_outer_array, T_K):
        # state
        self._spec = spec
        self._rho_Msun_km3 = dens
        self._comp = comp
        self._v_outer_array = v_outer_array
        self._T_K = T_K

        # parameters
        self._texp = texp

    @property
    def shell_thermal_energy(self):
        return self.T_K**4 * self.vol_cm3 * A

    @property
    def interior_thermal_energy(self):
        return np.cumsum(self.shell_thermal_energy)

    @property
    def T_K(self):
        return self._T_K
<|MERGE_RESOLUTION|>--- conflicted
+++ resolved
@@ -214,16 +214,10 @@
 
                 rho = self.rho_g_cm3[i]
                 T = self.T_K[i]
-<<<<<<< HEAD
-                comps = self.comp[i]
+                comps = comp[i]
+
                 line = ['%e' % ff for ff in [v[i], rho, T] + comps.tolist()]
-=======
-                comps = comp[i]
-                
-                
-                line = map(str, [v[i], rho, T] + comps.tolist())
-                
->>>>>>> 2c452f87
+
                 f.write(' '.join(line) + '\n')
 
     def velocity(self, kind='average'):
