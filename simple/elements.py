
__whatami__ = 'Elements of the periodic table.'
__author__ = 'Danny Goldstein <dgold@berkeley.edu>'

class Element(object):
    """An element of the periodic table.
    
    Parameters
    ----------

    A: int,
       The mass number.
       
    Z: int,
       The atomic number.
       
    weight: float,
       The atomic weight, in atomic mass units.
       
    repr: str,
       The string representation of the element, for use in plots and
       the like.
    """
    
    def __init__(self, A, Z, weight, repr):
        self.A = A
        self.Z = Z
        self.weight = weight
        self.repr = repr

    def __repr__(self):
        return '%s: A=%d, Z=%d, weight=%.3f' % (self.repr,
                                                self.A, self.Z,
                                                self.weight)

H1 = Element(1, 1, 1.00727, '1H')
H2 = Element(2, 1, 2.0140, '2H')
He3 = Element(3, 2, 3.0160293, '3He')
He4 = Element(4, 2, 4.00260, '4He')
C12 = Element(12, 6, 12., '12C')
N14 = Element(14, 7, 14.007, '14N')
O16 = Element(16, 8, 15.994, '16O')
Ne20 = Element(20, 10, 20.1797, '20Ne')
Na22 = Element(22, 11, 21.9944, '22Na')
Na23 = Element(23, 11, 22.9898, '23Na')
Mg24 = Element(24, 12, 24.3050, '24Mg')
Si28 = Element(28, 14, 27.976, '28Si')
S32 = Element(32, 16, 31.972, '32S')
Ar36 = Element(36, 18, 35.967, '36Ar')
Ca40 = Element(40, 20, 39.962, '40Ca')
Ti44 = Element(44, 22, 43.9596, '44Ti')
Cr48 = Element(48, 24, 47.9540, '48Cr')
Cr60 = Element(60, 24, 59.9501, '60Cr')
Fe52 = Element(52, 26, 51.9481, '52Fe')
Fe54 = Element(54, 26, 53.939, '54Fe')
Ni56 = Element(56, 28, 55.940, '56Ni')
Fe56 = Element(56, 26, 55.9349, '56Fe')
Fe57 = Element(57, 26, 56.9353, '57Fe')
Fe58 = Element(58, 26, 57.9332, '58Fe')
Co56 = Element(56, 27, 55.9398, '56Co')
Ni57 = Element(57, 28, 56.9397, '57Ni')
Ni58 = Element(58, 28, 57.9353, '58Ni')
Ni59 = Element(59, 28, 58.9343, '59Ni')
Ni60 = Element(60, 28, 59.9307, '60Ni')
Ni61 = Element(61, 28, 60.9310, '61Ni')
Ni62 = Element(62, 28, 61.9283, '62Ni')

<<<<<<< HEAD
_elements = [H1, H2, He3, He4, C12, N14, O16, Ne20, Na22, Mg24, Si28, S32,
             Ar36, Ca40, Ti44, Cr48, Fe52, Fe54, Ni56, Fe56, Fe57,
             Fe58, Ni57, Ni58, Ni59, Ni60, Ni61, Ni62, Co56]
=======
_elements = [H1, H2, He3, He4, C12, N14, O16, Ne20, Na22, Na23, Mg24,
             Si28, S32, Ar36, Ca40, Ti44, Cr48, Cr60, Fe52, Fe54,
             Ni56, Fe56, Fe57, Fe58, Ni57, Ni58, Ni59, Ni60, Ni61,
             Ni62, Co56]
>>>>>>> 8b14c60e


def find_element_by_AZ(A, Z):
    """A simple look up function for the elements"""
    for element in _elements:
        if element.A == A and element.Z == Z:
            return element
    raise ValueError('Element not found')


def find_element_by_name(name):
    """Accepts names case-insensitively of the form (weight)(element abbrev)
    eg 56ni or element abbrev)(weight) eg Ni56"""

    name = name.lower()
    if name[0].isalpha():
        # form ni56
        if name[1].isalpha():
            firstnum = 2
        else:
            firstnum = 1
        name = name[firstnum:] + name[:firstnum]
    for element in _elements:
        if element.repr.lower() == name:
            return element
    raise ValueError('element not found')<|MERGE_RESOLUTION|>--- conflicted
+++ resolved
@@ -65,16 +65,11 @@
 Ni61 = Element(61, 28, 60.9310, '61Ni')
 Ni62 = Element(62, 28, 61.9283, '62Ni')
 
-<<<<<<< HEAD
-_elements = [H1, H2, He3, He4, C12, N14, O16, Ne20, Na22, Mg24, Si28, S32,
-             Ar36, Ca40, Ti44, Cr48, Fe52, Fe54, Ni56, Fe56, Fe57,
-             Fe58, Ni57, Ni58, Ni59, Ni60, Ni61, Ni62, Co56]
-=======
 _elements = [H1, H2, He3, He4, C12, N14, O16, Ne20, Na22, Na23, Mg24,
              Si28, S32, Ar36, Ca40, Ti44, Cr48, Cr60, Fe52, Fe54,
              Ni56, Fe56, Fe57, Fe58, Ni57, Ni58, Ni59, Ni60, Ni61,
              Ni62, Co56]
->>>>>>> 8b14c60e
+
 
 
 def find_element_by_AZ(A, Z):
